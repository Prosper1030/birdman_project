--- conflicted
+++ resolved
@@ -1,12 +1,10 @@
 """視覺化相關函式，使用分層佈局"""
 from collections import defaultdict
 
-<<<<<<< HEAD
 import matplotlib.pyplot as plt
 from matplotlib.figure import Figure
 import networkx as nx
-=======
->>>>>>> 0155dc48
+
 
 def layered_layout(G, layer_map):
     """
