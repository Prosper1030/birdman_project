--- conflicted
+++ resolved
@@ -59,7 +59,7 @@
 )
 from .rcpsp_solver import solveRcpsp
 from . import visualizer
-<<<<<<< HEAD
+
 
 
 class MonteCarloWorker(QObject):
@@ -178,10 +178,7 @@
                 # 其他情況維持 1 起始的列號
                 return str(section + 1)
         return None
-=======
-from .ui.models import PandasModel
-from .ui.workers import MonteCarloWorker
->>>>>>> d6c5e675
+
 
 
 class SettingsDialog(QDialog):
@@ -1235,15 +1232,10 @@
             self.cpmDisplayCombo.setCurrentIndex(0)
             self.update_gantt_display()
 
-<<<<<<< HEAD
-            QMessageBox.information(self, "CPM 分析完成", "CPM 分析已完成")
-        except Exception as e:  # pylint: disable=broad-except
-            QMessageBox.critical(self, "錯誤", f"CPM 分析失敗：{e}")
-=======
+
             QMessageBox.information(self, 'CPM 分析完成', 'CPM 分析已完成')
         except (ValueError, KeyError, nx.NetworkXError) as e:
             QMessageBox.critical(self, '錯誤', f'CPM 分析失敗：{e}')
->>>>>>> d6c5e675
 
     def run_full_analysis(self):
         """執行所有情境的 CPM 分析"""
@@ -1254,17 +1246,10 @@
         try:
             with open("config.json", "r", encoding="utf-8") as f:
                 config = json.load(f)
-<<<<<<< HEAD
             cmp_params = config.get("cmp_params", {})
             baseField = cmp_params.get("default_duration_field", "Te_newbie")
         except Exception as e:  # pylint: disable=broad-except
             QMessageBox.critical(self, "錯誤", f"設定檔讀取失敗：{e}")
-=======
-            cmp_params = config.get('cmp_params', {})
-            baseField = cmp_params.get('default_duration_field', 'Te_newbie')
-        except (OSError, json.JSONDecodeError) as e:
-            QMessageBox.critical(self, '錯誤', f'設定檔讀取失敗：{e}')
->>>>>>> d6c5e675
             return
 
         roles = {
@@ -1447,13 +1432,8 @@
             ax.invert_yaxis()
 
             return fig
-<<<<<<< HEAD
         except Exception as e:
             QMessageBox.warning(self, "警告", f"甘特圖繪製失敗：{e}")
-=======
-        except (ValueError, RuntimeError) as e:
-            QMessageBox.warning(self, '警告', f'甘特圖繪製失敗：{e}')
->>>>>>> d6c5e675
             return Figure()
 
     def update_gantt_display(self):
@@ -1773,18 +1753,9 @@
                             int(m_size[0] * 1.1),
                             int(m_size[1] * 1.1),
                         )
-<<<<<<< HEAD
             except Exception as e:  # pylint: disable=broad-except
                 QMessageBox.warning(self, "警告", f"圖表重繪失敗：{e}")
-=======
-            except (
-                OSError,
-                json.JSONDecodeError,
-                ValueError,
-                nx.NetworkXError,
-            ) as e:
-                QMessageBox.warning(self, '警告', f'圖表重繪失敗：{e}')
->>>>>>> d6c5e675
+
 
     def redraw_merged_graph(self):
         """專門重繪合併後的依賴關係圖（包含關鍵路徑資訊）"""
@@ -1827,18 +1798,10 @@
                     int(m_size[0] * 1.1),
                     int(m_size[1] * 1.1),
                 )
-<<<<<<< HEAD
+
         except Exception as e:  # pylint: disable=broad-except
             QMessageBox.warning(self, "警告", f"合併後依賴圖重繪失敗：{e}")
-=======
-        except (
-            OSError,
-            json.JSONDecodeError,
-            ValueError,
-            nx.NetworkXError,
-        ) as e:
-            QMessageBox.warning(self, '警告', f'合併後依賴圖重繪失敗：{e}')
->>>>>>> d6c5e675
+
 
     def exportGanttChart(self, fmt="png"):
         """匯出甘特圖"""
@@ -2270,18 +2233,10 @@
             dialog.resize(400, 300)
             dialog.exec_()
 
-<<<<<<< HEAD
+
         except Exception as e:
             QMessageBox.critical(self, "排程失敗", f"執行 RCPSP 排程時發生錯誤：{e}")
-=======
-        except (
-            OSError,
-            json.JSONDecodeError,
-            ValueError,
-            RuntimeError,
-        ) as e:
-            QMessageBox.critical(self, '排程失敗', f'執行 RCPSP 排程時發生錯誤：{e}')
->>>>>>> d6c5e675
+
 
 
 def main():
